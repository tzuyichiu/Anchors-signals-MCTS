--- conflicted
+++ resolved
@@ -30,7 +30,29 @@
 
     def __eq__(self, other):
         return isinstance(other, Primitive) and hash(self) == hash(other)
-<<<<<<< HEAD
+    
+    def __repr__(self):
+        raise NotImplementedError("`__repr__` not implemented")
+
+from typing import List, FrozenSet, Set, Tuple
+
+class Primitive:
+    def robust(self, s: np.ndarray) -> float:
+        "Compute the robustness degree relative to signal `s`"
+        raise NotImplementedError("`robust` not implemented")
+
+    def satisfied(self, s: np.ndarray) -> bool:
+        "Verify if satisfied by signal `s`"
+        return self.robust(s) > 0
+
+    def is_child_of(self, parent: Primitive) -> bool:
+        raise NotImplementedError("`is_child_of` not implemented")
+
+    def __hash__(self):
+        raise NotImplementedError("`__hash__` not implemented")
+
+    def __eq__(self, other):
+        return isinstance(other, Primitive) and hash(self) == hash(other)
     
     def __repr__(self):
         raise NotImplementedError("`__repr__` not implemented")
@@ -41,19 +63,6 @@
     
     _interval: Tuple[int, int]   # bound delay
     _phi: Tuple[int, str, float] # s_d > mu or s_d < mu
-=======
-    
-    def __repr__(self):
-        raise NotImplementedError("`__repr__` not implemented")
-
-@dataclass
-class Eventually(Primitive):
-    "Ex: Eventually((0, 5), (0, '>', 20), 1) <=> F[0,5](s1>20)"
-    
-    _interval: Tuple[int, int]   # bound delay
-    _phi: Tuple[int, str, float] # s_d > mu or s_d < mu
-    _normalize: float = 1.       # max - min of mu (to normalize robustness)
->>>>>>> 0cde8ef7
     
     def __post_init__(self):
         try:
@@ -75,7 +84,6 @@
         a, b = self._interval
         slicing = np.arange(a, b+1)
         if not slicing.size:
-<<<<<<< HEAD
             return -1
         d, comp, mu = self._phi
         if comp == '<':
@@ -161,22 +169,8 @@
 
     def is_child_of(self, parent: Primitive) -> bool:
         if parent == self:
-=======
-            return -1
-        d, comp, mu = self._phi
-        if comp == '<':
-            return (mu - np.min(s[d, slicing])) / self._normalize
-        return (np.max(s[d, slicing]) - mu) / self._normalize
-
-    def is_child_of(self, parent: Primitive) -> bool:
-        if self == parent or isinstance(parent, Globally):
->>>>>>> 0cde8ef7
             return False
                 
-        a, b = self._interval
-        d, comp, mu = self._phi
-        
-<<<<<<< HEAD
         a, b = self._interval
         d, comp, mu = self._phi
         
@@ -226,25 +220,11 @@
             return True
         if comp == '>' and comp2_ == '<' and d == d2_ and mu >= mu2_:
             return True    
-=======
-        # Eventually
-        a_, b_ = parent._interval
-        d_, comp_, mu_ = parent._phi
-        if comp != comp_ or d != d_:
-            return False
-        if a < a_ or b > b_: 
-            return False
-        if comp == '<' and mu <= mu_:
-            return True
-        if comp == '>' and mu >= mu_:
-            return True
->>>>>>> 0cde8ef7
         return False
     
     def __hash__(self):
         return hash(('G', self._interval, self._phi))
 
-<<<<<<< HEAD
     def __repr__(self):
         a, b = self._interval
         d, comp, mu = self._phi
@@ -386,93 +366,6 @@
         d1 += 1
         d2 += 1
         return f'{n}(s{d1}{comp1}{mu1:.2f})U[{a},{b}](s{d2}{comp2}{mu2:.2f})'
-=======
-    def __hash__(self):
-        return hash(('F', self._interval, self._phi))
-
-    def __repr__(self):
-        a, b = self._interval
-        d, comp, mu = self._phi
-        return f'F[{a},{b}](s{d+1}{comp}{mu:.2f})'
-
-@dataclass
-class Globally(Primitive):
-    "Ex: Globally((0, 5), (0, '>', 20), 1) <=> G[0,5](s1>20)"
-    
-    _interval: Tuple[int, int]   # bound delay
-    _phi: Tuple[int, str, float] # s_d > mu or s_d < mu
-    _normalize: float = 1.       # max - min of mu (to normalize robustness)
-    
-    def __post_init__(self):
-        try:
-            a, b = self._interval
-            d, comp, mu = self._phi
-        except ValueError:
-            raise ValueError('Invalid primitive parameters')
-
-        if a == b:
-            raise ValueError('In case a = b, use Eventually (F).')
-        repr_ = f'G[{a},{b}](s{d+1}{comp}{mu:.2f})'
-        if a * b < 0 or a > b or (a < 0 and b == 0):
-            raise ValueError(f'Invalid interval: {repr_}')
-        if d < 0:
-            raise ValueError(f'Invalid dimension: {repr_}')
-        if comp not in ['<', '>']:
-            raise ValueError(f'Invalid comparison: {repr_}')
-
-    def robust(self, s: np.ndarray) -> float:
-        "Compute the robustness degree relative to signal `s`"
-        a, b = self._interval
-        slicing = np.arange(a, b+1)
-        if not slicing.size:
-            return -1
-        d, comp, mu = self._phi
-        if comp == '<':
-            return (mu - np.max(s[d, slicing])) / self._normalize
-        return (np.min(s[d, slicing]) - mu) / self._normalize
-
-    def is_child_of(self, parent: Primitive) -> bool:
-        if parent == self:
-            return False
-        
-        a, b = self._interval
-        d, comp, mu = self._phi
-        
-        # Eventually
-        if isinstance(parent, Eventually):
-            a_, b_ = parent._interval
-            d_, comp_, mu_ = parent._phi
-            if comp != comp_ or d != d_:
-                return False
-            if a > b_ or b < a_: # empty intersection
-                return False
-            if comp == '<' and mu <= mu_:
-                return True 
-            if comp == '>' and mu >= mu_:
-                return True
-            return False
-            
-        # Globally
-        a_, b_ = parent._interval
-        d_, comp_, mu_ = parent._phi
-        if comp != comp_ or d != d_:
-            return False
-        if a > a_ or b < b_:
-            return False
-        if comp == '<' and mu <= mu_:
-            return True 
-        if comp == '>' and mu >= mu_:
-            return True
-        return False
-    
-    def __hash__(self):
-        return hash(('G', self._interval, self._phi))
-
-    def __repr__(self):
-        a, b = self._interval
-        d, comp, mu = self._phi
-        return f'G[{a},{b}](s{d+1}{comp}{mu:.2f})'
->>>>>>> 0cde8ef7
 
 @dataclass
 class PrimitiveGenerator:
